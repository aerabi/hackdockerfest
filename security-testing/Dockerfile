--- conflicted
+++ resolved
@@ -1,8 +1,4 @@
-<<<<<<< HEAD
-FROM python:rc-alpine3.12
-=======
 FROM python:3.10.0b2-alpine3.12
->>>>>>> a88a5c80
 
 WORKDIR /opt/my-app
 
